﻿<Project DefaultTargets="Build" xmlns="http://schemas.microsoft.com/developer/msbuild/2003" ToolsVersion="3.5">
  <PropertyGroup>
    <ProjectType>Local</ProjectType>
    <ProductVersion>8.0.50727</ProductVersion>
    <SchemaVersion>2.0</SchemaVersion>
    <ProjectGuid>{482EF049-EC0C-4819-B568-75B5F74BDD5B}</ProjectGuid>
    <Configuration Condition=" '$(Configuration)' == '' ">Debug</Configuration>
    <Platform Condition=" '$(Platform)' == '' ">AnyCPU</Platform>
    <ApplicationIcon>
    </ApplicationIcon>
    <AssemblyKeyContainerName>
    </AssemblyKeyContainerName>
    <AssemblyName>ThoughtWorks.CruiseControl.WebDashboard</AssemblyName>
    <AssemblyOriginatorKeyFile>
    </AssemblyOriginatorKeyFile>
    <DefaultClientScript>JScript</DefaultClientScript>
    <DefaultHTMLPageLayout>Grid</DefaultHTMLPageLayout>
    <DefaultTargetSchema>IE50</DefaultTargetSchema>
    <DelaySign>false</DelaySign>
    <OutputType>Library</OutputType>
    <RootNamespace>ThoughtWorks.CruiseControl.WebDashboard</RootNamespace>
    <RunPostBuildEvent>OnBuildSuccess</RunPostBuildEvent>
    <StartupObject>
    </StartupObject>
    <FileUpgradeFlags>
    </FileUpgradeFlags>
    <UpgradeBackupLocation>
    </UpgradeBackupLocation>
    <OldToolsVersion>2.0</OldToolsVersion>
  </PropertyGroup>
  <PropertyGroup Condition=" '$(Configuration)|$(Platform)' == 'Debug|AnyCPU' ">
    <OutputPath>bin\</OutputPath>
    <AllowUnsafeBlocks>false</AllowUnsafeBlocks>
    <BaseAddress>285212672</BaseAddress>
    <CheckForOverflowUnderflow>false</CheckForOverflowUnderflow>
    <ConfigurationOverrideFile>
    </ConfigurationOverrideFile>
    <DefineConstants>DEBUG;TRACE</DefineConstants>
    <DocumentationFile>
    </DocumentationFile>
    <DebugSymbols>true</DebugSymbols>
    <FileAlignment>4096</FileAlignment>
    <NoStdLib>false</NoStdLib>
    <NoWarn>
    </NoWarn>
    <Optimize>false</Optimize>
    <RegisterForComInterop>false</RegisterForComInterop>
    <RemoveIntegerChecks>false</RemoveIntegerChecks>
    <TreatWarningsAsErrors>false</TreatWarningsAsErrors>
    <WarningLevel>4</WarningLevel>
    <DebugType>full</DebugType>
    <ErrorReport>prompt</ErrorReport>
  </PropertyGroup>
  <PropertyGroup Condition=" '$(Configuration)|$(Platform)' == 'Release|AnyCPU' ">
    <OutputPath>bin\Release\</OutputPath>
    <AllowUnsafeBlocks>false</AllowUnsafeBlocks>
    <BaseAddress>285212672</BaseAddress>
    <CheckForOverflowUnderflow>false</CheckForOverflowUnderflow>
    <ConfigurationOverrideFile>
    </ConfigurationOverrideFile>
    <DefineConstants>TRACE</DefineConstants>
    <DocumentationFile>
    </DocumentationFile>
    <DebugSymbols>false</DebugSymbols>
    <FileAlignment>4096</FileAlignment>
    <NoStdLib>false</NoStdLib>
    <NoWarn>
    </NoWarn>
    <Optimize>true</Optimize>
    <RegisterForComInterop>false</RegisterForComInterop>
    <RemoveIntegerChecks>false</RemoveIntegerChecks>
    <TreatWarningsAsErrors>false</TreatWarningsAsErrors>
    <WarningLevel>4</WarningLevel>
    <DebugType>none</DebugType>
    <ErrorReport>prompt</ErrorReport>
  </PropertyGroup>
  <PropertyGroup Condition=" '$(Configuration)|$(Platform)' == 'Build|AnyCPU' ">
    <OutputPath>..\..\build\webdashboard\</OutputPath>
    <AllowUnsafeBlocks>false</AllowUnsafeBlocks>
    <BaseAddress>285212672</BaseAddress>
    <CheckForOverflowUnderflow>false</CheckForOverflowUnderflow>
    <ConfigurationOverrideFile>
    </ConfigurationOverrideFile>
    <DefineConstants>DEBUG;TRACE</DefineConstants>
    <DocumentationFile>
    </DocumentationFile>
    <DebugSymbols>true</DebugSymbols>
    <FileAlignment>4096</FileAlignment>
    <NoStdLib>false</NoStdLib>
    <NoWarn>
    </NoWarn>
    <Optimize>true</Optimize>
    <RegisterForComInterop>false</RegisterForComInterop>
    <RemoveIntegerChecks>false</RemoveIntegerChecks>
    <TreatWarningsAsErrors>false</TreatWarningsAsErrors>
    <WarningLevel>4</WarningLevel>
    <DebugType>full</DebugType>
    <ErrorReport>prompt</ErrorReport>
  </PropertyGroup>
  <ItemGroup>
    <Reference Include="Commons">
      <Name>Commons</Name>
      <HintPath>..\..\lib\Commons.dll</HintPath>
    </Reference>
    <Reference Include="ICSharpCode.SharpZipLib, Version=0.85.5.452, Culture=neutral, PublicKeyToken=1b03e6acf1164f73, processorArchitecture=MSIL">
      <SpecificVersion>False</SpecificVersion>
      <HintPath>..\..\lib\ICSharpCode.SharpZipLib.dll</HintPath>
    </Reference>
    <Reference Include="log4net">
      <Name>log4net</Name>
      <HintPath>..\..\lib\log4net.dll</HintPath>
    </Reference>
    <Reference Include="NetReflector, Version=1.1.2009.1004, Culture=neutral, PublicKeyToken=dbcd6104b72f39b2, processorArchitecture=MSIL">
      <SpecificVersion>False</SpecificVersion>
      <HintPath>..\..\lib\NetReflector.dll</HintPath>
    </Reference>
    <Reference Include="NVelocity">
      <Name>NVelocity</Name>
      <HintPath>..\..\lib\NVelocity.dll</HintPath>
    </Reference>
    <Reference Include="System">
      <Name>System</Name>
    </Reference>
    <Reference Include="System.Configuration" />
    <Reference Include="System.Configuration.Install">
      <Name>System.Configuration.Install</Name>
    </Reference>
    <Reference Include="System.Data" />
    <Reference Include="System.Drawing" />
    <Reference Include="System.Web">
      <Name>System.Web</Name>
    </Reference>
    <Reference Include="System.Xml">
      <Name>System.XML</Name>
    </Reference>
    <ProjectReference Include="..\core\core.csproj">
      <Name>core</Name>
      <Project>{F8113DB9-6C47-4FD1-8A01-655FCF151747}</Project>
      <Package>{FAE04EC0-301F-11D3-BF4B-00C04F79EFBC}</Package>
    </ProjectReference>
    <ProjectReference Include="..\objection\objection.csproj">
      <Project>{1C0B8046-FE79-4845-84B9-369A76F817A3}</Project>
      <Name>objection</Name>
    </ProjectReference>
    <ProjectReference Include="..\Remote\Remote.csproj">
      <Name>Remote</Name>
      <Project>{E820CF3B-8C5A-4002-BC16-B7818D3D54A8}</Project>
      <Package>{FAE04EC0-301F-11D3-BF4B-00C04F79EFBC}</Package>
    </ProjectReference>
  </ItemGroup>
  <ItemGroup>
    <Compile Include="..\CommonAssemblyInfo.cs">
      <Link>CommonAssemblyInfo.cs</Link>
      <SubType>Code</SubType>
    </Compile>
    <Compile Include="AssemblyInfo.cs">
      <SubType>Code</SubType>
    </Compile>
    <Compile Include="Configuration\CachingDashboardConfigurationLoader.cs">
      <SubType>Code</SubType>
    </Compile>
    <Compile Include="Configuration\DashboardConfigurationLoader.cs">
      <SubType>Code</SubType>
    </Compile>
    <Compile Include="Configuration\IDashboardConfiguration.cs">
      <SubType>Code</SubType>
    </Compile>
    <Compile Include="Configuration\IPluginConfiguration.cs">
      <SubType>Code</SubType>
    </Compile>
    <Compile Include="Configuration\IRemoteServicesConfiguration.cs">
      <SubType>Code</SubType>
    </Compile>
    <Compile Include="Configuration\NetReflectorPluginConfiguration.cs">
      <SubType>Code</SubType>
    </Compile>
    <Compile Include="Configuration\NetReflectorRemoteServicesConfiguration.cs">
      <SubType>Code</SubType>
    </Compile>
    <Compile Include="Configuration\ServerLocation.cs">
      <SubType>Code</SubType>
    </Compile>
    <Compile Include="Plugins\Administration\AdministerAction.cs" />
    <Compile Include="Plugins\Administration\AdministerPlugin.cs" />
    <Compile Include="Plugins\Administration\ConfigurationAttribute.cs" />
    <Compile Include="Plugins\Administration\ConfigurationSetting.cs" />
    <Compile Include="Plugins\Administration\FileLocation.cs" />
    <Compile Include="Plugins\Administration\Package.cs" />
    <Compile Include="Plugins\Administration\PackageImportEventArgs.cs" />
    <Compile Include="Plugins\Administration\PackageManager.cs" />
    <Compile Include="Plugins\Administration\PackageManifest.cs" />
    <Compile Include="Plugins\Administration\PackageType.cs" />
    <Compile Include="Dashboard\RSSLinkBuilder.cs" />
    <Compile Include="IO\IConditionalGetFingerprintProvider.cs" />
    <Compile Include="IO\AssemblyVersionProvider.cs" />
    <Compile Include="IO\ConditionalGetFingerprint.cs" />
    <Compile Include="Dashboard\ActionDecorators\SiteTemplateActionDecorator.cs">
      <SubType>Code</SubType>
    </Compile>
    <Compile Include="Dashboard\ActionInstantiatorWithObjectSource.cs">
      <SubType>Code</SubType>
    </Compile>
    <Compile Include="Dashboard\Actions\DefaultAction.cs">
      <SubType>Code</SubType>
    </Compile>
    <Compile Include="Dashboard\Actions\MultipleXslReportBuildAction.cs">
      <SubType>Code</SubType>
    </Compile>
    <Compile Include="Dashboard\Actions\XslReportBuildAction.cs">
      <SubType>Code</SubType>
    </Compile>
    <Compile Include="Dashboard\Build.cs">
      <SubType>Code</SubType>
    </Compile>
    <Compile Include="Dashboard\BuildLink.cs">
      <SubType>Code</SubType>
    </Compile>
    <Compile Include="Dashboard\BuildRequestTransformer.cs">
      <SubType>Code</SubType>
    </Compile>
    <Compile Include="Dashboard\ConfigurableNamedAction.cs">
      <SubType>Code</SubType>
    </Compile>
    <Compile Include="Dashboard\CruiseManagerBuildNameRetriever.cs">
      <SubType>Code</SubType>
    </Compile>
    <Compile Include="Dashboard\CruiseObjectSourceInitializer.cs">
      <SubType>Code</SubType>
    </Compile>
    <Compile Include="Dashboard\DefaultBuildNameFormatter.cs">
      <SubType>Code</SubType>
    </Compile>
    <Compile Include="Dashboard\DefaultLinkFactory.cs">
      <SubType>Code</SubType>
    </Compile>
    <Compile Include="Dashboard\DefaultLinkListFactory.cs">
      <SubType>Code</SubType>
    </Compile>
    <Compile Include="Dashboard\DefaultPluginLinkCalculator.cs">
      <SubType>Code</SubType>
    </Compile>
    <Compile Include="Dashboard\FarmLink.cs">
      <SubType>Code</SubType>
    </Compile>
    <Compile Include="Dashboard\GeneralAbsoluteLink.cs">
      <SubType>Code</SubType>
    </Compile>
    <Compile Include="Dashboard\GenericPlugins\ConfigurablePlugin.cs">
      <SubType>Code</SubType>
    </Compile>
    <Compile Include="Dashboard\GenericPlugins\ProjectConfigurableBuildPlugin.cs">
      <SubType>Code</SubType>
    </Compile>
    <Compile Include="Dashboard\GenericPlugins\XslMultiReportBuildPlugin.cs">
      <SubType>Code</SubType>
    </Compile>
    <Compile Include="Dashboard\GenericPlugins\XslReportBuildPlugin.cs">
      <SubType>Code</SubType>
    </Compile>
    <Compile Include="Dashboard\IAbsoluteLink.cs">
      <SubType>Code</SubType>
    </Compile>
    <Compile Include="Dashboard\IActionInstantiator.cs">
      <SubType>Code</SubType>
    </Compile>
    <Compile Include="Dashboard\IAllBuildsViewBuilder.cs">
      <SubType>Code</SubType>
    </Compile>
    <Compile Include="Dashboard\IBuildLogTransformer.cs">
      <SubType>Code</SubType>
    </Compile>
    <Compile Include="Dashboard\IBuildNameFormatter.cs">
      <SubType>Code</SubType>
    </Compile>
    <Compile Include="Dashboard\IBuildNameRetriever.cs">
      <SubType>Code</SubType>
    </Compile>
    <Compile Include="Dashboard\IBuildPlugin.cs">
      <SubType>Code</SubType>
    </Compile>
    <Compile Include="Dashboard\IBuildRetriever.cs">
      <SubType>Code</SubType>
    </Compile>
    <Compile Include="Dashboard\ICruiseRequestFactory.cs">
      <SubType>Code</SubType>
    </Compile>
    <Compile Include="Dashboard\ILinkFactory.cs">
      <SubType>Code</SubType>
    </Compile>
    <Compile Include="Dashboard\ILinkListFactory.cs">
      <SubType>Code</SubType>
    </Compile>
    <Compile Include="Dashboard\ImmutableNamedAction.cs">
      <SubType>Code</SubType>
    </Compile>
    <Compile Include="Dashboard\INamedAction.cs">
      <SubType>Code</SubType>
    </Compile>
    <Compile Include="Dashboard\IPlugin.cs">
      <SubType>Code</SubType>
    </Compile>
    <Compile Include="Dashboard\IPluginLinkCalculator.cs">
      <SubType>Code</SubType>
    </Compile>
    <Compile Include="Dashboard\IProjectGrid.cs">
      <SubType>Code</SubType>
    </Compile>
    <Compile Include="Dashboard\IProjectGridAction.cs">
      <SubType>Code</SubType>
    </Compile>
    <Compile Include="Dashboard\IRecentBuildsViewBuilder.cs">
      <SubType>Code</SubType>
    </Compile>
    <Compile Include="Dashboard\NameValueCruiseRequestFactory.cs">
      <SubType>Code</SubType>
    </Compile>
    <Compile Include="Dashboard\PathMappingMultiTransformer.cs">
      <SubType>Code</SubType>
    </Compile>
    <Compile Include="Dashboard\ProjectGrid.cs">
      <SubType>Code</SubType>
    </Compile>
    <Compile Include="Dashboard\ProjectGridRow.cs">
      <SubType>Code</SubType>
    </Compile>
    <Compile Include="Dashboard\ProjectGridSortColumn.cs">
      <SubType>Code</SubType>
    </Compile>
    <Compile Include="Dashboard\ProjectLink.cs">
      <SubType>Code</SubType>
    </Compile>
    <Compile Include="Dashboard\RecentBuildLister.cs">
      <SubType>Code</SubType>
    </Compile>
    <Compile Include="Dashboard\ServerLink.cs">
      <SubType>Code</SubType>
    </Compile>
    <Compile Include="Dashboard\ServerQueryingBuildRetriever.cs">
      <SubType>Code</SubType>
    </Compile>
    <Compile Include="Dashboard\SideBarViewBuilder.cs">
      <SubType>Code</SubType>
    </Compile>
    <Compile Include="Dashboard\TopControlsViewBuilder.cs">
      <SubType>Code</SubType>
    </Compile>
    <Compile Include="Dashboard\UnknownBuildException.cs">
      <SubType>Code</SubType>
    </Compile>
    <Compile Include="Dashboard\VelocityProjectGridAction.cs">
      <SubType>Code</SubType>
    </Compile>
    <Compile Include="IO\HttpPathMapper.cs">
      <SubType>Code</SubType>
    </Compile>
    <Compile Include="IO\ICruiseRequest.cs">
      <SubType>Code</SubType>
    </Compile>
    <Compile Include="IO\InMemoryResponseCache.cs">
      <SubType>Code</SubType>
    </Compile>
    <Compile Include="IO\IResponseCache.cs">
      <SubType>Code</SubType>
    </Compile>
    <Compile Include="IO\IVersionProvider.cs" />
    <Compile Include="IO\RequestWrappingCruiseRequest.cs">
      <SubType>Code</SubType>
    </Compile>
    <Compile Include="IO\UncombinableFingerprintException.cs" />
    <Compile Include="MVC\ASPNET\CachedTypeMap.cs">
      <SubType>Code</SubType>
    </Compile>
    <Compile Include="MVC\ASPNET\HttpHandler.cs">
      <SubType>Code</SubType>
    </Compile>
    <Compile Include="MVC\BinaryResponse.cs">
      <SubType>Code</SubType>
    </Compile>
    <Compile Include="MVC\FileTransferResponse.cs" />
    <Compile Include="MVC\Cruise\BuildCheckingProxyAction.cs">
      <SubType>Code</SubType>
    </Compile>
    <Compile Include="MVC\Cruise\CachingActionProxy.cs">
      <SubType>Code</SubType>
    </Compile>
    <Compile Include="MVC\Cruise\CruiseActionFactory.cs">
      <SubType>Code</SubType>
    </Compile>
    <Compile Include="MVC\Cruise\CruiseActionProxyAction.cs">
      <SubType>Code</SubType>
    </Compile>
    <Compile Include="MVC\Cruise\DefaultCruiseAction.cs">
      <SubType>Code</SubType>
    </Compile>
    <Compile Include="MVC\Cruise\ExceptionCatchingActionProxy.cs">
      <SubType>Code</SubType>
    </Compile>
    <Compile Include="MVC\Cruise\ICruiseAction.cs">
      <SubType>Code</SubType>
    </Compile>
    <Compile Include="MVC\Cruise\IErrorViewBuilder.cs">
      <SubType>Code</SubType>
    </Compile>
    <Compile Include="MVC\Cruise\NoCacheabilityActionProxy.cs">
      <SubType>Code</SubType>
    </Compile>
    <Compile Include="MVC\Cruise\ProjectCheckingProxyAction.cs">
      <SubType>Code</SubType>
    </Compile>
    <Compile Include="MVC\Cruise\ServerCheckingProxyAction.cs">
      <SubType>Code</SubType>
    </Compile>
    <Compile Include="MVC\Cruise\SimpleErrorViewBuilder.cs">
      <SubType>Code</SubType>
    </Compile>
    <Compile Include="MVC\Cruise\UnknownActionAction.cs">
      <SubType>Code</SubType>
    </Compile>
    <Compile Include="IO\FingerprintFactory.cs" />
    <Compile Include="MVC\HtmlFragmentResponse.cs">
      <SubType>Code</SubType>
    </Compile>
    <Compile Include="MVC\IAction.cs">
      <SubType>Code</SubType>
    </Compile>
    <Compile Include="MVC\IActionFactory.cs">
      <SubType>Code</SubType>
    </Compile>
    <Compile Include="MVC\IFingerprintFactory.cs" />
    <Compile Include="MVC\IRequest.cs">
      <SubType>Code</SubType>
    </Compile>
    <Compile Include="MVC\IResponse.cs">
      <SubType>Code</SubType>
    </Compile>
    <Compile Include="MVC\MimeType.cs">
      <SubType>Code</SubType>
    </Compile>
    <Compile Include="MVC\NameValueCollectionRequest.cs">
      <SubType>Code</SubType>
    </Compile>
    <Compile Include="MVC\NotModifiedResponse.cs" />
    <Compile Include="MVC\RedirectResponse.cs">
      <SubType>Code</SubType>
    </Compile>
    <Compile Include="MVC\RequestController.cs">
      <SubType>Code</SubType>
    </Compile>
    <Compile Include="MVC\View\IVelocityTransformer.cs">
      <SubType>Code</SubType>
    </Compile>
    <Compile Include="MVC\View\IVelocityViewGenerator.cs">
      <SubType>Code</SubType>
    </Compile>
    <Compile Include="MVC\View\LazilyInitialisingVelocityTransformer.cs">
      <SubType>Code</SubType>
    </Compile>
    <Compile Include="MVC\View\VelocityViewGeneratorWithTransformer.cs">
      <SubType>Code</SubType>
    </Compile>
    <Compile Include="MVC\XmlFragmentResponse.cs">
      <SubType>Code</SubType>
    </Compile>
    <Compile Include="Plugins\AddProject\AddEditProjectModel.cs">
      <SubType>Code</SubType>
    </Compile>
    <Compile Include="Plugins\AddProject\AddProjectModelGenerator.cs">
      <SubType>Code</SubType>
    </Compile>
    <Compile Include="Plugins\AddProject\AddProjectPlugin.cs">
      <SubType>Code</SubType>
    </Compile>
    <Compile Include="Plugins\AddProject\AddProjectViewBuilder.cs">
      <SubType>Code</SubType>
    </Compile>
    <Compile Include="Plugins\AddProject\ContinueAddProjectPageAction.cs">
      <SubType>Code</SubType>
    </Compile>
    <Compile Include="Plugins\AddProject\NameAndSelected.cs">
      <SubType>Code</SubType>
    </Compile>
    <Compile Include="Plugins\AddProject\SaveNewProjectAction.cs">
      <SubType>Code</SubType>
    </Compile>
    <Compile Include="Plugins\AddProject\StartAddProjectPageAction.cs">
      <SubType>Code</SubType>
    </Compile>
    <Compile Include="Plugins\BuildReport\BuildLogBuildPlugin.cs">
      <SubType>Code</SubType>
    </Compile>
    <Compile Include="Plugins\BuildReport\BuildReportBuildPlugin.cs">
      <SubType>Code</SubType>
    </Compile>
    <Compile Include="Plugins\BuildReport\HtmlBuildLogAction.cs">
      <SubType>Code</SubType>
    </Compile>
    <Compile Include="Plugins\BuildReport\LatestBuildReportProjectPlugin.cs">
      <SubType>Code</SubType>
    </Compile>
    <Compile Include="Plugins\BuildReport\XmlBuildLogAction.cs">
      <SubType>Code</SubType>
    </Compile>
    <Compile Include="Plugins\CCTray\CCTrayDownloadAction.cs">
      <SubType>Code</SubType>
    </Compile>
    <Compile Include="Plugins\CCTray\CCTrayDownloadPlugin.cs">
      <SubType>Code</SubType>
    </Compile>
    <Compile Include="Plugins\DeleteProject\DeleteProjectHtmlViewBuilder.cs">
      <SubType>Code</SubType>
    </Compile>
    <Compile Include="Plugins\DeleteProject\DeleteProjectModel.cs">
      <SubType>Code</SubType>
    </Compile>
    <Compile Include="Plugins\DeleteProject\DeleteProjectPlugin.cs">
      <SubType>Code</SubType>
    </Compile>
    <Compile Include="Plugins\DeleteProject\DoDeleteProjectAction.cs">
      <SubType>Code</SubType>
    </Compile>
    <Compile Include="Plugins\DeleteProject\IDeleteProjectViewBuilder.cs">
      <SubType>Code</SubType>
    </Compile>
    <Compile Include="Plugins\DeleteProject\ShowDeleteProjectAction.cs">
      <SubType>Code</SubType>
    </Compile>
    <Compile Include="Plugins\EditProject\DisplayEditProjectPageAction.cs">
      <SubType>Code</SubType>
    </Compile>
    <Compile Include="Plugins\EditProject\EditProjectPlugin.cs">
      <SubType>Code</SubType>
    </Compile>
    <Compile Include="Plugins\EditProject\SaveEditProjectAction.cs">
      <SubType>Code</SubType>
    </Compile>
    <Compile Include="Plugins\FarmReport\XmlServerReportAction.cs" />
    <Compile Include="Plugins\FarmReport\FarmReportFarmPlugin.cs">
      <SubType>Code</SubType>
    </Compile>
    <Compile Include="Plugins\FarmReport\XmlReportAction.cs">
      <SubType>Code</SubType>
    </Compile>
    <Compile Include="Plugins\ForceBuild\ForceBuildXmlAction.cs">
      <SubType>Code</SubType>
    </Compile>
    <Compile Include="Plugins\ProjectReport\ModificationHistoryProjectPlugin.cs" />
    <Compile Include="Plugins\ProjectReport\ProjectFileDownload.cs" />
    <Compile Include="Plugins\ProjectReport\ProjectReportProjectPlugin.cs">
      <SubType>Code</SubType>
    </Compile>
    <Compile Include="Plugins\ProjectReport\ServerLogProjectPlugin.cs">
      <SubType>Code</SubType>
    </Compile>
    <Compile Include="Plugins\ProjectReport\ViewConfigurationProjectPlugin.cs">
      <SubType>Code</SubType>
    </Compile>
    <Compile Include="Plugins\ProjectReport\ProjectXmlReport.cs" />
    <Compile Include="Plugins\RSS\RSSFeed.cs" />
    <Compile Include="Plugins\ServerReport\QueueStatusServerPlugin.cs" />
    <Compile Include="Plugins\ServerReport\ProjectConfigurationServerPlugin.cs" />
    <Compile Include="Plugins\ServerReport\ServerInformationServerPlugin.cs">
      <SubType>Code</SubType>
    </Compile>
    <Compile Include="Plugins\ServerReport\ServerLogServerPlugin.cs">
      <SubType>Code</SubType>
    </Compile>
    <Compile Include="Plugins\ServerReport\ServerReportServerPlugin.cs">
      <SubType>Code</SubType>
    </Compile>
    <Compile Include="Plugins\Statistics\BuildGraph.cs" />
    <Compile Include="Plugins\Statistics\ProjectStatisticsPlugin.cs">
      <SubType>Code</SubType>
    </Compile>
    <Compile Include="Plugins\ViewAllBuilds\ViewAllBuildsProjectPlugin.cs">
      <SubType>Code</SubType>
    </Compile>
    <Compile Include="ServerConnection\CruiseServerSnapshotListAndExceptions.cs" />
    <Compile Include="ServerConnection\CruiseServerSnapshotOnServer.cs" />
    <Compile Include="ServerConnection\CruiseServerException.cs">
      <SubType>Code</SubType>
    </Compile>
    <Compile Include="ServerConnection\ICruiseManagerWrapper.cs">
      <SubType>Code</SubType>
    </Compile>
    <Compile Include="ServerConnection\IFarmService.cs">
      <SubType>Code</SubType>
    </Compile>
    <Compile Include="ServerConnection\ProjectStatusListAndExceptions.cs">
      <SubType>Code</SubType>
    </Compile>
    <Compile Include="ServerConnection\ProjectStatusOnServer.cs">
      <SubType>Code</SubType>
    </Compile>
    <Compile Include="ServerConnection\ServerAggregatingCruiseManagerWrapper.cs">
      <SubType>Code</SubType>
    </Compile>
    <Compile Include="ServerConnection\UnknownServerException.cs">
      <SubType>Code</SubType>
    </Compile>
    <Content Include="..\xsl\AlternativeNUnitDetails.xsl">
      <Link>xsl\AlternativeNUnitDetails.xsl</Link>
    </Content>
    <Content Include="..\xsl\compile.xsl">
      <Link>xsl\compile.xsl</Link>
    </Content>
    <Content Include="..\xsl\fit.xsl">
      <Link>xsl\fit.xsl</Link>
    </Content>
    <Content Include="..\xsl\fitnesse.xsl">
      <Link>xsl\fitnesse.xsl</Link>
    </Content>
    <Content Include="..\xsl\fxcop-summary.xsl">
      <Link>xsl\fxcop-summary.xsl</Link>
    </Content>
    <Content Include="..\xsl\FxCopReport.xsl">
      <Link>xsl\FxCopReport.xsl</Link>
    </Content>
    <Content Include="..\xsl\gendarme-report-ccnet.xsl">
      <Link>xsl\gendarme-report-ccnet.xsl</Link>
    </Content>
    <Content Include="..\xsl\gendarme-summary-ccnet.xsl">
      <Link>xsl\gendarme-summary-ccnet.xsl</Link>
    </Content>
    <Content Include="..\xsl\header.xsl">
      <Link>xsl\header.xsl</Link>
    </Content>
    <Content Include="..\xsl\ModificationHistory.xsl">
      <Link>xsl\ModificationHistory.xsl</Link>
    </Content>
    <Content Include="..\xsl\modifications.xsl">
      <Link>xsl\modifications.xsl</Link>
    </Content>
    <Content Include="..\xsl\msbuild.xsl">
      <Link>xsl\msbuild.xsl</Link>
    </Content>
    <Content Include="..\xsl\NAntTiming.xsl">
      <Link>xsl\NAntTiming.xsl</Link>
    </Content>
    <Content Include="..\xsl\NCover.xsl">
      <Link>xsl\NCover.xsl</Link>
    </Content>
    <Content Include="..\xsl\NCoverSummary.xsl">
      <Link>xsl\NCoverSummary.xsl</Link>
    </Content>
    <Content Include="..\xsl\statistics.xsl">
      <Link>xsl\statistics.xsl</Link>
    </Content>
    <Content Include="..\xsl\StatisticsGraphs.xsl">
      <Link>xsl\StatisticsGraphs.xsl</Link>
    </Content>
    <Content Include="..\xsl\tests.xsl">
      <Link>xsl\tests.xsl</Link>
    </Content>
    <Content Include="..\xsl\timing.xsl">
      <Link>xsl\timing.xsl</Link>
    </Content>
    <Content Include="..\xsl\unittests.xsl">
      <Link>xsl\unittests.xsl</Link>
    </Content>
    <Content Include="..\xsl\vil.xsl">
      <Link>xsl\vil.xsl</Link>
    </Content>
    <Content Include="cruisecontrol.css" />
    <Content Include="default.aspx" />
    <Content Include="fitnesse.css" />
    <Content Include="images\arrow_minus_small.gif" />
    <Content Include="images\arrow_plus_small.gif" />
    <Content Include="images\bg_blue_stripe.gif" />
    <Content Include="images\ccnet_logo.gif" />
    <Content Include="images\ccnet_logo_onwhite.gif" />
    <Content Include="images\check.jpg" />
    <Content Include="images\corner_blue_lr.gif" />
    <Content Include="images\corner_blue_ur.gif" />
    <Content Include="images\corner_white_ll.gif" />
    <Content Include="images\corner_white_ul.gif" />
    <Content Include="images\corner_white_ur.GIF" />
    <Content Include="images\fxcop-critical-error.gif" />
    <Content Include="images\fxcop-critical-warning.gif" />
    <Content Include="images\fxcop-error.gif" />
    <Content Include="images\fxcop-warning.gif" />
    <Content Include="images\rss.png" />
    <Content Include="images\shim.gif" />
    <Content Include="images\tw_dev_logo.gif" />
<<<<<<< HEAD
    <Content Include="packages\NDepend\Manifest.xml" />
=======
>>>>>>> f8af3e1c
    <Content Include="packages\DashboardAdmin\Manifest.xml" />
    <Content Include="packages\ModificationHistory\Manifest.xml" />
    <Content Include="packages\NUnit\Manifest.xml" />
    <Content Include="packages\packages.xml" />
    <Content Include="packages\ProjectConfig\Manifest.xml" />
    <Content Include="packages\ProjectStatistics\Manifest.xml" />
    <Content Include="packages\QueueStatus\Manifest.xml" />
    <Content Include="packages\ServerConfig\Manifest.xml" />
    <Content Include="packages\ServerInformation\Manifest.xml" />
    <Content Include="packages\ServerLog\Manifest.xml" />
<<<<<<< HEAD
    <Content Include="xsl\ndependreport-ccnet.v2.xsl" />
=======
>>>>>>> f8af3e1c
    <None Include="dashboard.config" />
    <None Include="templates\ActionException.vm" />
    <None Include="templates\AddProject.vm" />
    <None Include="templates\AdministerDashboard.vm" />
    <None Include="templates\AdminLogin.vm" />
    <None Include="templates\AllBuilds.vm" />
    <None Include="templates\BuildLog.vm" />
    <None Include="templates\BuildRows.vm" />
    <None Include="templates\BuildSideBar.vm" />
    <None Include="templates\EditProjectCommandLineBuilder.vm" />
    <None Include="templates\EditProjectCVS.vm" />
    <None Include="templates\EditProjectFileSourceControl.vm" />
    <None Include="templates\EditProjectNantBuilder.vm" />
    <None Include="templates\EditProjectP4.vm" />
    <None Include="templates\FarmSideBar.vm" />
    <None Include="templates\ProjectGrid.vm" />
    <None Include="templates\ProjectReport.vm" />
    <None Include="templates\ProjectSideBar.vm" />
    <None Include="templates\RecentBuilds.vm" />
    <None Include="templates\ServerInfo.vm" />
    <None Include="templates\ServerLog.vm" />
    <None Include="templates\ServerSideBar.vm" />
    <None Include="templates\SiteTemplate.vm" />
    <None Include="templates\TopMenu.vm" />
    <None Include="Web.config" />
  </ItemGroup>
  <Import Project="$(MSBuildBinPath)\Microsoft.CSharp.targets" />
  <PropertyGroup>
    <PreBuildEvent>
    </PreBuildEvent>
    <PostBuildEvent>mkdir "$(ProjectDir)\xsl"
xcopy/y/q "$(SolutionDir)\xsl\*.xsl" "$(ProjectDir)\xsl"</PostBuildEvent>
  </PropertyGroup>
</Project><|MERGE_RESOLUTION|>--- conflicted
+++ resolved
@@ -681,10 +681,7 @@
     <Content Include="images\rss.png" />
     <Content Include="images\shim.gif" />
     <Content Include="images\tw_dev_logo.gif" />
-<<<<<<< HEAD
     <Content Include="packages\NDepend\Manifest.xml" />
-=======
->>>>>>> f8af3e1c
     <Content Include="packages\DashboardAdmin\Manifest.xml" />
     <Content Include="packages\ModificationHistory\Manifest.xml" />
     <Content Include="packages\NUnit\Manifest.xml" />
@@ -695,10 +692,7 @@
     <Content Include="packages\ServerConfig\Manifest.xml" />
     <Content Include="packages\ServerInformation\Manifest.xml" />
     <Content Include="packages\ServerLog\Manifest.xml" />
-<<<<<<< HEAD
     <Content Include="xsl\ndependreport-ccnet.v2.xsl" />
-=======
->>>>>>> f8af3e1c
     <None Include="dashboard.config" />
     <None Include="templates\ActionException.vm" />
     <None Include="templates\AddProject.vm" />
