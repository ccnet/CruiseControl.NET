--- conflicted
+++ resolved
@@ -1,4 +1,3 @@
-using System;
 using System.Diagnostics;
 using System.IO;
 using System.Runtime.InteropServices;
@@ -12,40 +11,31 @@
 
 namespace ThoughtWorks.CruiseControl.UnitTests.Core.Tasks
 {
-    [TestFixture]
-    public class MsBuildTaskTest : ProcessExecutorTestFixtureBase
-    {
-        private const string defaultLogger = "ThoughtWorks.CruiseControl.MsBuild.dll";
-        private string logfile;
-        private IIntegrationResult result;
-        private MsBuildTask task;
+	[TestFixture]
+	public class MsBuildTaskTest : ProcessExecutorTestFixtureBase
+	{
+		private const string defaultLogger = "ThoughtWorks.CruiseControl.MsBuild.dll";
+		private string logfile;
+		private IIntegrationResult result;
+		private MsBuildTask task;
         private MockRepository mocks = new MockRepository();
 
-        [SetUp]
-        protected void SetUp()
-        {
-            var shadowCopier = mocks.DynamicMock<IShadowCopier>();
-            SetupResult.For(shadowCopier.RetrieveFilePath(defaultLogger)).Return(defaultLogger);
-
-            var executionEnvironment = mocks.DynamicMock<IExecutionEnvironment>();
-            SetupResult.For(executionEnvironment.IsRunningOnWindows).Return(true);
-            SetupResult.For(executionEnvironment.RuntimeDirectory).Return(RuntimeEnvironment.GetRuntimeDirectory());
-
-            mocks.ReplayAll();
-
-
-            CreateProcessExecutorMock(Path.Combine(RuntimeEnvironment.GetRuntimeDirectory(), "MSBuild.exe"));
-            task = new MsBuildTask((ProcessExecutor) mockProcessExecutor.MockInstance, executionEnvironment, shadowCopier);
-
-<<<<<<< HEAD
-            result = IntegrationResult();
-            result.Label = "1.0";
-            result.ArtifactDirectory = DefaultWorkingDirectory;
-            result.Guid = new Guid("0123456789abcdef0123456789abcdef");
-            logfile = Path.Combine(result.ArtifactDirectory, MsBuildTask.LogFilename);
-            TempFileUtil.DeleteTempFile(logfile);
-        }
-=======
+		[SetUp]
+		protected void SetUp()
+		{
+			var shadowCopier = mocks.DynamicMock<IShadowCopier>();
+			SetupResult.For(shadowCopier.RetrieveFilePath(defaultLogger)).Return(defaultLogger);
+
+			var executionEnvironment = mocks.DynamicMock<IExecutionEnvironment>();
+			SetupResult.For(executionEnvironment.IsRunningOnWindows).Return(true);
+			SetupResult.For(executionEnvironment.RuntimeDirectory).Return(RuntimeEnvironment.GetRuntimeDirectory());
+
+			mocks.ReplayAll();
+
+
+			CreateProcessExecutorMock(Path.Combine(RuntimeEnvironment.GetRuntimeDirectory(), "MSBuild.exe"));
+			task = new MsBuildTask((ProcessExecutor) mockProcessExecutor.MockInstance, executionEnvironment, shadowCopier);
+
 			result = IntegrationResult();
 			result.Label = "1.0";
 			result.ArtifactDirectory = DefaultWorkingDirectory;
@@ -53,82 +43,49 @@
 			logfile = Path.Combine(result.ArtifactDirectory, MsBuildTask.LogFilename);
 			TempFileUtil.DeleteTempFile(logfile);
 		}
->>>>>>> bf2f66e1
-
-        [TearDown]
-        protected void TearDown()
-        {
-            Verify();
-        }
-
-        [Test]
-        public void ExecuteSpecifiedProject()
-        {
+
+		[TearDown]
+		protected void TearDown()
+		{
+			Verify();
+		}
+
+		[Test]
+		public void ExecuteSpecifiedProject()
+		{
             string args = "/nologo /t:target1;target2 " + IntegrationProperties() + " /p:Configuration=Release myproject.sln" + GetLoggerArgument();
-            ExpectToExecuteArguments(args, DefaultWorkingDirectory);
-
-            task.ProjectFile = "myproject.sln";
-            task.Targets = "target1;target2";
-            task.BuildArgs = "/p:Configuration=Release";
-            task.Timeout = 600;
+			ExpectToExecuteArguments(args, DefaultWorkingDirectory);
+
+			task.ProjectFile = "myproject.sln";
+			task.Targets = "target1;target2";
+			task.BuildArgs = "/p:Configuration=Release";
+			task.Timeout = 600;
+
+            mocks.ReplayAll();
+			task.Run(result);
+
+			Assert.AreEqual(1, result.TaskResults.Count);
+			Assert.AreEqual(IntegrationStatus.Success, result.Status);
+		    Assert.That(result.TaskOutput, Is.Empty);
+		}
+
+		[Test]
+		public void AddQuotesAroundProjectsWithSpacesAndHandleNoSpecifiedTargets()
+		{
+			ExpectToExecuteArguments(@"/nologo " + IntegrationProperties() + @" ""my project.proj""" + GetLoggerArgument());
+			task.ProjectFile = "my project.proj";
 
             mocks.ReplayAll();
             task.Run(result);
-
-            Assert.AreEqual(1, result.TaskResults.Count);
-            Assert.AreEqual(IntegrationStatus.Success, result.Status);
-            Assert.That(result.TaskOutput, Is.Empty);
-        }
-
-        [Test]
-        public void AddQuotesAroundProjectsWithSpacesAndHandleNoSpecifiedTargets()
-        {
-            ExpectToExecuteArguments(@"/nologo " + IntegrationProperties() + @" ""my project.proj""" + GetLoggerArgument());
-            task.ProjectFile = "my project.proj";
-
-            mocks.ReplayAll();
-            task.Run(result);
-        }
-
-        [Test]
-        public void AddQuotesAroundTargetsWithSpaces()
-        {
+		}
+
+		[Test]
+		public void AddQuotesAroundTargetsWithSpaces()
+		{
             ExpectToExecuteArguments(@"/nologo /t:first;""next task"" " + IntegrationProperties() + GetLoggerArgument());
-            task.Targets = "first;next task";
-
-            mocks.ReplayAll();
-<<<<<<< HEAD
-            task.Run(result);
-        }
-
-        [Test]
-        public void AddQuotesAroundPropertiesWithSpaces()
-        {
-            // NOTE: Property names are sorted alphabetically when passed as process arguments
-            // Tests that look for the correct arguments will fail if the following properties
-            // are not sorted alphabetically.
-            string expectedProperties = string.Join(";", new string[]
-            {
-                //in alphabetical order
-                string.Format("/p:CCNetArtifactDirectory={0}", StringUtil.AutoDoubleQuoteString(result.ArtifactDirectory)), 
-                "CCNetBuildCondition=IfModificationExists",
-                string.Format("CCNetBuildDate={0}", testDateString),
-                string.Format("CCNetBuildGuid={0}", testGuid),
-                string.Format("CCNetBuildTime={0}", testTimeString), 
-                "CCNetFailureTasks=", 
-                "CCNetFailureUsers=", 
-                "CCNetIntegrationStatus=Success",
-                "CCNetLabel=\"My Label\"",
-                "CCNetLastIntegrationStatus=Success",
-                string.Format("CCNetListenerFile={0}", StringUtil.AutoDoubleQuoteString(Path.GetTempPath() + "test_ListenFile.xml")),
-                "CCNetModifyingUsers=", 
-                "CCNetNumericLabel=0",
-                "CCNetProject=test",
-                "CCNetRequestSource=foo",
-                "CCNetUser=",
-                string.Format("CCNetWorkingDirectory={0}", StringUtil.AutoDoubleQuoteString(DefaultWorkingDirectoryWithSpaces))
-            });
-=======
+			task.Targets = "first;next task";
+
+            mocks.ReplayAll();
 			task.Run(result);
 		}
 
@@ -139,72 +96,71 @@
 			// Tests that look for the correct arguments will fail if the following properties
 			// are not sorted alphabetically.
             string expectedProperties = string.Format(@"/p:CCNetArtifactDirectory={2};CCNetBuildCondition=IfModificationExists;CCNetBuildDate={0};CCNetBuildId={5};CCNetBuildTime={1};CCNetFailureTasks=;CCNetFailureUsers=;CCNetIntegrationStatus=Success;CCNetLabel=""My Label"";CCNetLastIntegrationStatus=Success;CCNetListenerFile={3};CCNetModifyingUsers=;CCNetNumericLabel=0;CCNetProject=test;CCNetRequestSource=foo;CCNetUser=;CCNetWorkingDirectory={4}", testDateString, testTimeString, StringUtil.AutoDoubleQuoteString(result.ArtifactDirectory), StringUtil.AutoDoubleQuoteString(Path.GetTempPath() + "test_ListenFile.xml"), StringUtil.AutoDoubleQuoteString(DefaultWorkingDirectoryWithSpaces), IntegrationResultMother.DefaultBuildId);
->>>>>>> bf2f66e1
             ExpectToExecuteArguments(@"/nologo " + expectedProperties + GetLoggerArgument(), DefaultWorkingDirectoryWithSpaces);
-            result.Label = @"My Label";
-            result.WorkingDirectory = DefaultWorkingDirectoryWithSpaces;
-
-            mocks.ReplayAll();
-            task.Run(result);
-        }
-
-        [Test]
-        public void DoNotAddQuotesAroundBuildArgs()
-        {
+			result.Label = @"My Label";
+			result.WorkingDirectory = DefaultWorkingDirectoryWithSpaces;
+
+            mocks.ReplayAll();
+			task.Run(result);
+		}
+
+		[Test]
+		public void DoNotAddQuotesAroundBuildArgs()
+		{
             ExpectToExecuteArguments(@"/nologo " + IntegrationProperties() + @" /noconsolelogger /p:Configuration=Debug" + GetLoggerArgument());
-            task.BuildArgs = "/noconsolelogger /p:Configuration=Debug";
-            mocks.ReplayAll();
-            task.Run(result);			
-        }
-
-        [Test]
-        public void RebaseFromWorkingDirectory()
-        {
+			task.BuildArgs = "/noconsolelogger /p:Configuration=Debug";
+            mocks.ReplayAll();
+			task.Run(result);			
+		}
+
+		[Test]
+		public void RebaseFromWorkingDirectory()
+		{
             ProcessInfo info = NewProcessInfo("/nologo " + IntegrationProperties() + GetLoggerArgument(), Path.Combine(DefaultWorkingDirectory, "src"));
-            info.WorkingDirectory = Path.Combine(DefaultWorkingDirectory, "src");
-            ExpectToExecute(info);
-            task.WorkingDirectory = "src";
-
-            mocks.ReplayAll();
-            task.Run(result);
-        }
-
-        [Test]
-        public void TimedOutExecutionShouldFailBuild()
-        {
-            ExpectToExecuteAndReturn(TimedOutProcessResult());
-            task.Run(result);
-
-            Assert.That(result.Status, Is.EqualTo(IntegrationStatus.Failure));
-            Assert.That(result.TaskOutput, Is.StringMatching("Command line '.*' timed out after \\d+ seconds"));
-        }
-
-        [Test]
-        public void ShouldAutomaticallyMergeTheBuildOutputFile()
-        {
+			info.WorkingDirectory = Path.Combine(DefaultWorkingDirectory, "src");
+			ExpectToExecute(info);
+			task.WorkingDirectory = "src";
+
+            mocks.ReplayAll();
+			task.Run(result);
+		}
+
+		[Test]
+		public void TimedOutExecutionShouldFailBuild()
+		{
+			ExpectToExecuteAndReturn(TimedOutProcessResult());
+			task.Run(result);
+
+			Assert.That(result.Status, Is.EqualTo(IntegrationStatus.Failure));
+			Assert.That(result.TaskOutput, Is.StringMatching("Command line '.*' timed out after \\d+ seconds"));
+		}
+
+		[Test]
+		public void ShouldAutomaticallyMergeTheBuildOutputFile()
+		{
             TempFileUtil.CreateTempXmlFile(string.Format(logfile, task.LogFileId), "<output/>");
-            ExpectToExecuteAndReturn(SuccessfulProcessResult());
-            task.Run(result);
-            Assert.AreEqual(2, result.TaskResults.Count);
-            Assert.That(result.TaskOutput, Is.EqualTo("<output/>"));
-            Assert.IsTrue(result.Succeeded);
-        }
-
-        [Test]
-        public void ShouldFailOnFailedProcessResult()
-        {
+			ExpectToExecuteAndReturn(SuccessfulProcessResult());
+			task.Run(result);
+			Assert.AreEqual(2, result.TaskResults.Count);
+		    Assert.That(result.TaskOutput, Is.EqualTo("<output/>"));
+			Assert.IsTrue(result.Succeeded);
+		}
+
+		[Test]
+		public void ShouldFailOnFailedProcessResult()
+		{
             TempFileUtil.CreateTempXmlFile(string.Format(logfile, task.LogFileId), "<output/>");
-            ExpectToExecuteAndReturn(FailedProcessResult());
-            task.Run(result);
-            Assert.AreEqual(2, result.TaskResults.Count);
-            Assert.AreEqual("<output/>" + ProcessResultOutput, result.TaskOutput);
-            Assert.IsTrue(result.Failed);			
-        }
-
-        [Test]
-        public void PopulateFromConfiguration()
-        {
-            const string xml = @"<msbuild>
+			ExpectToExecuteAndReturn(FailedProcessResult());
+			task.Run(result);
+			Assert.AreEqual(2, result.TaskResults.Count);
+			Assert.AreEqual("<output/>" + ProcessResultOutput, result.TaskOutput);
+			Assert.IsTrue(result.Failed);			
+		}
+
+		[Test]
+		public void PopulateFromConfiguration()
+		{
+			const string xml = @"<msbuild>
 	<executable>C:\WINDOWS\Microsoft.NET\Framework\v2.0.50215\MSBuild.exe</executable>
 	<workingDirectory>C:\dev\ccnet</workingDirectory>
 	<projectFile>CCNet.sln</projectFile>
@@ -218,28 +174,28 @@
     </loggerParameters>
     <priority>BelowNormal</priority>
 </msbuild>";
-            task = (MsBuildTask) NetReflector.Read(xml);
-            Assert.AreEqual(@"C:\WINDOWS\Microsoft.NET\Framework\v2.0.50215\MSBuild.exe", task.Executable);
-            Assert.AreEqual(@"C:\dev\ccnet", task.WorkingDirectory);
-            Assert.AreEqual("CCNet.sln", task.ProjectFile);
-            Assert.AreEqual("Build;Test", task.Targets);
-            Assert.AreEqual("/p:Configuration=Debug /v:diag", task.BuildArgs);
-            Assert.AreEqual(15, task.Timeout);
-            Assert.AreEqual("Kobush.Build.Logging.XmlLogger,Kobush.MSBuild.dll", task.Logger);
+			task = (MsBuildTask) NetReflector.Read(xml);
+			Assert.AreEqual(@"C:\WINDOWS\Microsoft.NET\Framework\v2.0.50215\MSBuild.exe", task.Executable);
+			Assert.AreEqual(@"C:\dev\ccnet", task.WorkingDirectory);
+			Assert.AreEqual("CCNet.sln", task.ProjectFile);
+			Assert.AreEqual("Build;Test", task.Targets);
+			Assert.AreEqual("/p:Configuration=Debug /v:diag", task.BuildArgs);
+			Assert.AreEqual(15, task.Timeout);
+			Assert.AreEqual("Kobush.Build.Logging.XmlLogger,Kobush.MSBuild.dll", task.Logger);
             Assert.AreEqual(2, task.LoggerParameters.Length);
             Assert.AreEqual("buildresult.xml", task.LoggerParameters[0]);
             Assert.AreEqual("someField=true", task.LoggerParameters[1]);
             Assert.AreEqual(ProcessPriorityClass.BelowNormal, task.Priority);
-        }
-
-        [Test]
-        public void PopulateFromMinimalConfiguration()
-        {
-            task = (MsBuildTask) NetReflector.Read("<msbuild />");
-            Assert.AreEqual(defaultExecutable, task.Executable);
-            Assert.AreEqual(MsBuildTask.DefaultTimeout, task.Timeout);
-            Assert.AreEqual(null, task.Logger);
-        }
+		}
+
+		[Test]
+		public void PopulateFromMinimalConfiguration()
+		{
+			task = (MsBuildTask) NetReflector.Read("<msbuild />");
+			Assert.AreEqual(defaultExecutable, task.Executable);
+			Assert.AreEqual(MsBuildTask.DefaultTimeout, task.Timeout);
+			Assert.AreEqual(null, task.Logger);
+		}
 
         [Test]
         public void PopulateFromConfigurationBogusLoggerParameters()
@@ -256,44 +212,13 @@
 </msbuild>";
             Assert.That(delegate { task = (MsBuildTask)NetReflector.Read(xml); },
                         Throws.TypeOf<NetReflectorException>());
+            ;
         }
 
         private string GetLoggerArgument()
-        {
-            var logger = string.IsNullOrEmpty(task.Logger) ? defaultLogger : task.Logger;
+		{
+			var logger = string.IsNullOrEmpty(task.Logger) ? defaultLogger : task.Logger;
             return string.Format(@" /l:{0};{1}", StringUtil.AutoDoubleQuoteString(logger), StringUtil.AutoDoubleQuoteString(string.Format(logfile, task.LogFileId)));
-<<<<<<< HEAD
-        }
-
-        private string IntegrationProperties()
-        {
-            // NOTE: Property names are sorted alphabetically when passed as process arguments
-            // Tests that look for the correct arguments will fail if the following properties
-            // are not sorted alphabetically.
-            return string.Join(";", new string[]
-            {
-                //in alphabetical order
-                string.Format("/p:CCNetArtifactDirectory={0}", StringUtil.AutoDoubleQuoteString(result.ArtifactDirectory)), 
-                "CCNetBuildCondition=IfModificationExists",
-                string.Format("CCNetBuildDate={0}", testDateString),
-                string.Format("CCNetBuildGuid={0}", testGuid),
-                string.Format("CCNetBuildTime={0}", testTimeString), 
-                "CCNetFailureTasks=", 
-                "CCNetFailureUsers=", 
-                "CCNetIntegrationStatus=Success",
-                "CCNetLabel=1.0",
-                "CCNetLastIntegrationStatus=Success",
-                string.Format("CCNetListenerFile={0}", StringUtil.AutoDoubleQuoteString(Path.GetTempPath() + "test_ListenFile.xml")),
-                "CCNetModifyingUsers=", 
-                "CCNetNumericLabel=0",
-                "CCNetProject=test",
-                "CCNetRequestSource=foo",
-                "CCNetUser=",
-                string.Format("CCNetWorkingDirectory={0}", StringUtil.AutoDoubleQuoteString(DefaultWorkingDirectory))
-            });
-        }
-    }
-=======
 		}
 
 		private string IntegrationProperties()
@@ -304,5 +229,4 @@
             return string.Format(@"/p:CCNetArtifactDirectory={3};CCNetBuildCondition=IfModificationExists;CCNetBuildDate={1};CCNetBuildId={5};CCNetBuildTime={2};CCNetFailureTasks=;CCNetFailureUsers=;CCNetIntegrationStatus=Success;CCNetLabel=1.0;CCNetLastIntegrationStatus=Success;CCNetListenerFile={4};CCNetModifyingUsers=;CCNetNumericLabel=0;CCNetProject=test;CCNetRequestSource=foo;CCNetUser=;CCNetWorkingDirectory={0}", StringUtil.AutoDoubleQuoteString(DefaultWorkingDirectory), testDateString, testTimeString, StringUtil.AutoDoubleQuoteString(result.ArtifactDirectory), StringUtil.AutoDoubleQuoteString(Path.GetTempPath() + "test_ListenFile.xml"), IntegrationResultMother.DefaultBuildId);
 		}
 	}
->>>>>>> bf2f66e1
 }