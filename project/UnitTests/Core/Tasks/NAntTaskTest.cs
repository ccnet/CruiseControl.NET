--- conflicted
+++ resolved
@@ -10,32 +10,31 @@
 
 namespace ThoughtWorks.CruiseControl.UnitTests.Core.Tasks
 {
-    [TestFixture]
-    public class NAntTaskTest : ProcessExecutorTestFixtureBase
-    {
-        private NAntTask builder;
-        private IIntegrationResult result;
-
-        [SetUp]
-        public void SetUp()
-        {
-            CreateProcessExecutorMock(NAntTask.defaultExecutable);
-            builder = new NAntTask((ProcessExecutor) mockProcessExecutor.MockInstance);
-            result = IntegrationResult();
-            result.Label = "1.0";
-            result.Guid = new Guid("0123456789abcdef0123456789abcdef");
-        }
-
-        [TearDown]
-        public void TearDown()
-        {
-            Verify();
-        }
-
-        [Test]
-        public void PopulateFromReflector()
-        {
-            const string xml = @"
+	[TestFixture]
+	public class NAntTaskTest : ProcessExecutorTestFixtureBase
+	{
+		private NAntTask builder;
+		private IIntegrationResult result;
+
+		[SetUp]
+		public void SetUp()
+		{
+			CreateProcessExecutorMock(NAntTask.defaultExecutable);
+			builder = new NAntTask((ProcessExecutor) mockProcessExecutor.MockInstance);
+			result = IntegrationResult();
+			result.Label = "1.0";
+		}
+
+		[TearDown]
+		public void TearDown()
+		{
+			Verify();
+		}
+
+		[Test]
+		public void PopulateFromReflector()
+		{
+			const string xml = @"
     <nant>
     	<executable>NAnt.exe</executable>
     	<baseDirectory>C:\</baseDirectory>
@@ -49,245 +48,217 @@
 		<nologo>FALSE</nologo>
     </nant>";
 
-            NetReflector.Read(xml, builder);
-            Assert.AreEqual(@"C:\", builder.ConfiguredBaseDirectory);
-            Assert.AreEqual("mybuild.build", builder.BuildFile);
-            Assert.AreEqual("NAnt.exe", builder.Executable);
-            Assert.AreEqual(1, builder.Targets.Length);
-            Assert.AreEqual(123, builder.BuildTimeoutSeconds);
-            Assert.AreEqual("SourceForge.NAnt.XmlLogger", builder.Logger);
-            Assert.AreEqual("CCNetListener, CCNetListener", builder.Listener);
-            Assert.AreEqual("foo", builder.Targets[0]);
-            Assert.AreEqual(false, builder.NoLogo);
-        }
-
-        [Test]
-        public void PopulateFromConfigurationUsingOnlyRequiredElementsAndCheckDefaultValues()
-        {
-            const string xml = @"<nant />";
-
-            NetReflector.Read(xml, builder);
-            Assert.AreEqual("", builder.ConfiguredBaseDirectory);
-            Assert.AreEqual(NAntTask.defaultExecutable, builder.Executable);
-            Assert.AreEqual(0, builder.Targets.Length);
-            Assert.AreEqual(NAntTask.DefaultBuildTimeout, builder.BuildTimeoutSeconds);
-            Assert.AreEqual(NAntTask.DefaultLogger, builder.Logger);
-            Assert.AreEqual(NAntTask.DefaultListener, builder.Listener);
-            Assert.AreEqual(NAntTask.DefaultNoLogo, builder.NoLogo);
-        }
-
-        [Test]
-        public void ShouldSetSuccessfulStatusAndBuildOutputAsAResultOfASuccessfulBuild()
-        {
-            ExpectToExecuteAndReturn(SuccessfulProcessResult());
-            
-            builder.Run(result);
-            
-            Assert.IsTrue(result.Succeeded);
-            Assert.AreEqual(IntegrationStatus.Success, result.Status);
-            Assert.That(result.TaskOutput, Is.Empty);
-        }
-
-        [Test]
-        public void ShouldSetFailedStatusAndBuildOutputAsAResultOfFailedBuild()
-        {
-            ExpectToExecuteAndReturn(FailedProcessResult());
-            
-            builder.Run(result);
-            
-            Assert.IsTrue(result.Failed);
-            Assert.AreEqual(IntegrationStatus.Failure, result.Status);
-            Assert.AreEqual(FailedProcessResult().StandardOutput, result.TaskOutput);
-        }
-
-        [Test]
-        public void ShouldFailBuildIfProcessTimesOut()
-        {
-            ExpectToExecuteAndReturn(TimedOutProcessResult());
-
-            builder.Run(result);
-
-            Assert.That(result.Status, Is.EqualTo(IntegrationStatus.Failure));
-            Assert.That(result.TaskOutput, Is.StringMatching("Command line '.*' timed out after \\d+ seconds"));
-        }
-        
-        [Test]
-        public void ShouldThrowBuilderExceptionIfProcessThrowsException()
-        {
-            ExpectToExecuteAndThrow();
+			NetReflector.Read(xml, builder);
+			Assert.AreEqual(@"C:\", builder.ConfiguredBaseDirectory);
+			Assert.AreEqual("mybuild.build", builder.BuildFile);
+			Assert.AreEqual("NAnt.exe", builder.Executable);
+			Assert.AreEqual(1, builder.Targets.Length);
+			Assert.AreEqual(123, builder.BuildTimeoutSeconds);
+			Assert.AreEqual("SourceForge.NAnt.XmlLogger", builder.Logger);
+			Assert.AreEqual("CCNetListener, CCNetListener", builder.Listener);
+			Assert.AreEqual("foo", builder.Targets[0]);
+			Assert.AreEqual(false, builder.NoLogo);
+		}
+
+		[Test]
+		public void PopulateFromConfigurationUsingOnlyRequiredElementsAndCheckDefaultValues()
+		{
+			const string xml = @"<nant />";
+
+			NetReflector.Read(xml, builder);
+			Assert.AreEqual("", builder.ConfiguredBaseDirectory);
+			Assert.AreEqual(NAntTask.defaultExecutable, builder.Executable);
+			Assert.AreEqual(0, builder.Targets.Length);
+			Assert.AreEqual(NAntTask.DefaultBuildTimeout, builder.BuildTimeoutSeconds);
+			Assert.AreEqual(NAntTask.DefaultLogger, builder.Logger);
+			Assert.AreEqual(NAntTask.DefaultListener, builder.Listener);
+			Assert.AreEqual(NAntTask.DefaultNoLogo, builder.NoLogo);
+		}
+
+		[Test]
+		public void ShouldSetSuccessfulStatusAndBuildOutputAsAResultOfASuccessfulBuild()
+		{
+			ExpectToExecuteAndReturn(SuccessfulProcessResult());
+			
+			builder.Run(result);
+			
+			Assert.IsTrue(result.Succeeded);
+			Assert.AreEqual(IntegrationStatus.Success, result.Status);
+		    Assert.That(result.TaskOutput, Is.Empty);
+		}
+
+		[Test]
+		public void ShouldSetFailedStatusAndBuildOutputAsAResultOfFailedBuild()
+		{
+			ExpectToExecuteAndReturn(FailedProcessResult());
+			
+			builder.Run(result);
+			
+			Assert.IsTrue(result.Failed);
+			Assert.AreEqual(IntegrationStatus.Failure, result.Status);
+			Assert.AreEqual(FailedProcessResult().StandardOutput, result.TaskOutput);
+		}
+
+		[Test]
+		public void ShouldFailBuildIfProcessTimesOut()
+		{
+			ExpectToExecuteAndReturn(TimedOutProcessResult());
+
+			builder.Run(result);
+
+			Assert.That(result.Status, Is.EqualTo(IntegrationStatus.Failure));
+			Assert.That(result.TaskOutput, Is.StringMatching("Command line '.*' timed out after \\d+ seconds"));
+		}
+		
+		[Test]
+		public void ShouldThrowBuilderExceptionIfProcessThrowsException()
+		{
+			ExpectToExecuteAndThrow();
             Assert.That(delegate { builder.Run(result); },
                         Throws.TypeOf<BuilderException>());
-        }
-
-        [Test]
-        public void ShouldPassSpecifiedPropertiesAsProcessInfoArgumentsToProcessExecutor()
-        {
-            result.Label = "1.0";
-            result.WorkingDirectory = DefaultWorkingDirectory;
-            result.ArtifactDirectory = DefaultWorkingDirectory;
+		}
+
+		[Test]
+		public void ShouldPassSpecifiedPropertiesAsProcessInfoArgumentsToProcessExecutor()
+		{
+			result.Label = "1.0";
+			result.WorkingDirectory = DefaultWorkingDirectory;
+			result.ArtifactDirectory = DefaultWorkingDirectory;
 
             string args = @"-nologo -buildfile:mybuild.build -logger:NAnt.Core.XmlLogger -logfile:" + StringUtil.AutoDoubleQuoteString(Path.Combine(result.ArtifactDirectory, string.Format(NAntTask.logFilename, builder.LogFileId))) + " -listener:NAnt.Core.DefaultLogger myArgs " + IntegrationProperties(DefaultWorkingDirectory, DefaultWorkingDirectory) + " target1 target2";
-            ProcessInfo info = NewProcessInfo(args, DefaultWorkingDirectory);
-            info.TimeOut = 2000;
-            ExpectToExecute(info);
-
-            builder.ConfiguredBaseDirectory = DefaultWorkingDirectory;
-            builder.BuildFile = "mybuild.build";
-            builder.BuildArgs = "myArgs";
-            builder.Targets = new string[] {"target1", "target2"};
-            builder.BuildTimeoutSeconds = 2;
-            builder.Run(result);
-        }
-
-        [Test]
-        public void ShouldPassAppropriateDefaultPropertiesAsProcessInfoArgumentsToProcessExecutor()
-        {
-            result.ArtifactDirectory = DefaultWorkingDirectory;
-            result.WorkingDirectory = DefaultWorkingDirectory;
+			ProcessInfo info = NewProcessInfo(args, DefaultWorkingDirectory);
+			info.TimeOut = 2000;
+			ExpectToExecute(info);
+
+			builder.ConfiguredBaseDirectory = DefaultWorkingDirectory;
+			builder.BuildFile = "mybuild.build";
+			builder.BuildArgs = "myArgs";
+			builder.Targets = new string[] {"target1", "target2"};
+			builder.BuildTimeoutSeconds = 2;
+			builder.Run(result);
+		}
+
+		[Test]
+		public void ShouldPassAppropriateDefaultPropertiesAsProcessInfoArgumentsToProcessExecutor()
+		{
+			result.ArtifactDirectory = DefaultWorkingDirectory;
+			result.WorkingDirectory = DefaultWorkingDirectory;
             ExpectToExecuteArguments(@"-nologo -logger:NAnt.Core.XmlLogger -logfile:" + StringUtil.AutoDoubleQuoteString(Path.Combine(result.ArtifactDirectory, string.Format(NAntTask.logFilename, builder.LogFileId))) + " -listener:NAnt.Core.DefaultLogger " + IntegrationProperties(DefaultWorkingDirectory, DefaultWorkingDirectory));
-            builder.ConfiguredBaseDirectory = DefaultWorkingDirectory;
-            builder.Run(result);
-        }
-
-        [Test]
-        public void ShouldPutQuotesAroundBuildFileIfItContainsASpace()
-        {
-            result.ArtifactDirectory = DefaultWorkingDirectory;
-            result.WorkingDirectory = DefaultWorkingDirectory;
+			builder.ConfiguredBaseDirectory = DefaultWorkingDirectory;
+			builder.Run(result);
+		}
+
+		[Test]
+		public void ShouldPutQuotesAroundBuildFileIfItContainsASpace()
+		{
+			result.ArtifactDirectory = DefaultWorkingDirectory;
+			result.WorkingDirectory = DefaultWorkingDirectory;
             ExpectToExecuteArguments(@"-nologo -buildfile:""my project.build"" -logger:NAnt.Core.XmlLogger -logfile:" + StringUtil.AutoDoubleQuoteString(Path.Combine(result.ArtifactDirectory, string.Format(NAntTask.logFilename, builder.LogFileId))) + " -listener:NAnt.Core.DefaultLogger " + IntegrationProperties(DefaultWorkingDirectory, DefaultWorkingDirectory));
 
-            builder.BuildFile = "my project.build";
-            builder.ConfiguredBaseDirectory = DefaultWorkingDirectory;
-            builder.Run(result);
-        }
-
-        [Test]
-        public void ShouldEncloseDirectoriesInQuotesIfTheyContainSpaces()
-        {
-            result.ArtifactDirectory = DefaultWorkingDirectoryWithSpaces;
-            result.WorkingDirectory = DefaultWorkingDirectoryWithSpaces;
+			builder.BuildFile = "my project.build";
+			builder.ConfiguredBaseDirectory = DefaultWorkingDirectory;
+			builder.Run(result);
+		}
+
+		[Test]
+		public void ShouldEncloseDirectoriesInQuotesIfTheyContainSpaces()
+		{
+			result.ArtifactDirectory = DefaultWorkingDirectoryWithSpaces;
+			result.WorkingDirectory = DefaultWorkingDirectoryWithSpaces;
 
             ExpectToExecuteArguments(@"-nologo -logger:NAnt.Core.XmlLogger -logfile:" + StringUtil.AutoDoubleQuoteString(Path.Combine(result.ArtifactDirectory, string.Format(NAntTask.logFilename, builder.LogFileId))) + " -listener:NAnt.Core.DefaultLogger " + IntegrationProperties(DefaultWorkingDirectoryWithSpaces, DefaultWorkingDirectoryWithSpaces), DefaultWorkingDirectoryWithSpaces);
 
-            builder.ConfiguredBaseDirectory = DefaultWorkingDirectoryWithSpaces;
-            builder.Run(result);
-        }
-
-        [Test]
-        public void IfConfiguredBaseDirectoryIsNotSetUseProjectWorkingDirectoryAsBaseDirectory()
-        {
-            builder.ConfiguredBaseDirectory = null;
-            CheckBaseDirectoryIsProjectDirectoryWithGivenRelativePart("");
-        }
-
-        [Test]
-        public void IfConfiguredBaseDirectoryIsEmptyUseProjectWorkingDirectoryAsBaseDirectory()
-        {
-            builder.ConfiguredBaseDirectory = "";
-            CheckBaseDirectoryIsProjectDirectoryWithGivenRelativePart("");
-        }
-
-        [Test]
-        public void IfConfiguredBaseDirectoryIsNotAbsoluteUseProjectWorkingDirectoryAsFirstPartOfBaseDirectory()
-        {
-            builder.ConfiguredBaseDirectory = "relativeBaseDirectory";
-            CheckBaseDirectoryIsProjectDirectoryWithGivenRelativePart("relativeBaseDirectory");
-        }
-
-        private void CheckBaseDirectoryIsProjectDirectoryWithGivenRelativePart(string relativeDirectory)
-        {
-            string expectedBaseDirectory = "projectWorkingDirectory";
-            if (relativeDirectory.Length > 0)
-            {
-                expectedBaseDirectory = Path.Combine(expectedBaseDirectory, relativeDirectory);
-            }
-            CheckBaseDirectory(IntegrationResultForWorkingDirectoryTest(), expectedBaseDirectory);
-        }
-
-        [Test]
-        public void IfConfiguredBaseDirectoryIsAbsoluteUseItAtBaseDirectory()
-        {
-            builder.ConfiguredBaseDirectory = DefaultWorkingDirectory;
-            CheckBaseDirectory(IntegrationResultForWorkingDirectoryTest(), DefaultWorkingDirectory);
-        }
-        
-        private void CheckBaseDirectory(IIntegrationResult integrationResult, string expectedBaseDirectory)
-        {
-            ProcessResult returnVal = SuccessfulProcessResult();
-            CollectingConstraint constraint = new CollectingConstraint();
-            mockProcessExecutor.ExpectAndReturn("Execute", returnVal, new object[] { constraint });
-            builder.Run(integrationResult);
-            ProcessInfo info = (ProcessInfo)constraint.Parameter;
-            Assert.AreEqual(expectedBaseDirectory, info.WorkingDirectory);
-        }
-        
-        [Test]
-        public void ShouldGiveAPresentationValueForTargetsThatIsANewLineSeparatedEquivalentOfAllTargets()
-        {
-            builder.Targets = new string[] {"target1", "target2"};
-            Assert.AreEqual("target1" + Environment.NewLine + "target2", builder.TargetsForPresentation);
-        }
-
-        [Test]
-        public void ShouldWorkForSingleTargetWhenSettingThroughPresentationValue()
-        {
-            builder.TargetsForPresentation = "target1";
-            Assert.AreEqual("target1", builder.Targets[0]);
-            Assert.AreEqual(1, builder.Targets.Length);
-        }
-
-        [Test]
-        public void ShouldSplitAtNewLineWhenSettingThroughPresentationValue()
-        {
-            builder.TargetsForPresentation = "target1" + Environment.NewLine + "target2";
-            Assert.AreEqual("target1", builder.Targets[0]);
-            Assert.AreEqual("target2", builder.Targets[1]);
-            Assert.AreEqual(2, builder.Targets.Length);
-        }
-
-        [Test]
-        public void ShouldWorkForEmptyAndNullStringsWhenSettingThroughPresentationValue()
-        {
-            builder.TargetsForPresentation = "";
-            Assert.AreEqual(0, builder.Targets.Length);
-            builder.TargetsForPresentation = null;
-            Assert.AreEqual(0, builder.Targets.Length);
-        }
-
-<<<<<<< HEAD
-        private string IntegrationProperties(string workingDirectory, string artifactDirectory)
-        {
-            // NOTE: Property names are sorted alphabetically when passed as process arguments
-            // Tests that look for the correct arguments will fail if the following properties
-            // are not sorted alphabetically.
-            return string.Join(" ", new string[]
-            {
-                //in alphabetical order
-                string.Format("-D:CCNetArtifactDirectory={0}", StringUtil.AutoDoubleQuoteString(artifactDirectory)), 
-                "-D:CCNetBuildCondition=IfModificationExists",
-                string.Format("-D:CCNetBuildDate={0}", testDateString),
-                string.Format("-D:CCNetBuildGuid={0}", testGuid), 
-                string.Format("-D:CCNetBuildTime={0}", testTimeString), 
-                "-D:CCNetFailureTasks=", 
-                "-D:CCNetFailureUsers=", 
-                "-D:CCNetIntegrationStatus=Success",
-                "-D:CCNetLabel=1.0",
-                "-D:CCNetLastIntegrationStatus=Success",
-                string.Format("-D:CCNetListenerFile={0}", StringUtil.AutoDoubleQuoteString(Path.GetTempPath() + "test_ListenFile.xml")),
-                "-D:CCNetModifyingUsers=", 
-                "-D:CCNetNumericLabel=0",
-                "-D:CCNetProject=test",
-                "-D:CCNetRequestSource=foo",
-                string.Format("-D:CCNetWorkingDirectory={0}", StringUtil.AutoDoubleQuoteString(workingDirectory))
-            });
-=======
+			builder.ConfiguredBaseDirectory = DefaultWorkingDirectoryWithSpaces;
+			builder.Run(result);
+		}
+
+		[Test]
+		public void IfConfiguredBaseDirectoryIsNotSetUseProjectWorkingDirectoryAsBaseDirectory()
+		{
+			builder.ConfiguredBaseDirectory = null;
+			CheckBaseDirectoryIsProjectDirectoryWithGivenRelativePart("");
+		}
+
+		[Test]
+		public void IfConfiguredBaseDirectoryIsEmptyUseProjectWorkingDirectoryAsBaseDirectory()
+		{
+			builder.ConfiguredBaseDirectory = "";
+			CheckBaseDirectoryIsProjectDirectoryWithGivenRelativePart("");
+		}
+
+		[Test]
+		public void IfConfiguredBaseDirectoryIsNotAbsoluteUseProjectWorkingDirectoryAsFirstPartOfBaseDirectory()
+		{
+			builder.ConfiguredBaseDirectory = "relativeBaseDirectory";
+			CheckBaseDirectoryIsProjectDirectoryWithGivenRelativePart("relativeBaseDirectory");
+		}
+
+		private void CheckBaseDirectoryIsProjectDirectoryWithGivenRelativePart(string relativeDirectory)
+		{
+			string expectedBaseDirectory = "projectWorkingDirectory";
+			if (relativeDirectory.Length > 0)
+			{
+				expectedBaseDirectory = Path.Combine(expectedBaseDirectory, relativeDirectory);
+			}
+			CheckBaseDirectory(IntegrationResultForWorkingDirectoryTest(), expectedBaseDirectory);
+		}
+
+		[Test]
+		public void IfConfiguredBaseDirectoryIsAbsoluteUseItAtBaseDirectory()
+		{
+			builder.ConfiguredBaseDirectory = DefaultWorkingDirectory;
+			CheckBaseDirectory(IntegrationResultForWorkingDirectoryTest(), DefaultWorkingDirectory);
+		}
+		
+		private void CheckBaseDirectory(IIntegrationResult integrationResult, string expectedBaseDirectory)
+		{
+			ProcessResult returnVal = SuccessfulProcessResult();
+			CollectingConstraint constraint = new CollectingConstraint();
+			mockProcessExecutor.ExpectAndReturn("Execute", returnVal, new object[] { constraint });
+			builder.Run(integrationResult);
+			ProcessInfo info = (ProcessInfo)constraint.Parameter;
+			Assert.AreEqual(expectedBaseDirectory, info.WorkingDirectory);
+		}
+		
+		[Test]
+		public void ShouldGiveAPresentationValueForTargetsThatIsANewLineSeparatedEquivalentOfAllTargets()
+		{
+			builder.Targets = new string[] {"target1", "target2"};
+			Assert.AreEqual("target1" + Environment.NewLine + "target2", builder.TargetsForPresentation);
+		}
+
+		[Test]
+		public void ShouldWorkForSingleTargetWhenSettingThroughPresentationValue()
+		{
+			builder.TargetsForPresentation = "target1";
+			Assert.AreEqual("target1", builder.Targets[0]);
+			Assert.AreEqual(1, builder.Targets.Length);
+		}
+
+		[Test]
+		public void ShouldSplitAtNewLineWhenSettingThroughPresentationValue()
+		{
+			builder.TargetsForPresentation = "target1" + Environment.NewLine + "target2";
+			Assert.AreEqual("target1", builder.Targets[0]);
+			Assert.AreEqual("target2", builder.Targets[1]);
+			Assert.AreEqual(2, builder.Targets.Length);
+		}
+
+		[Test]
+		public void ShouldWorkForEmptyAndNullStringsWhenSettingThroughPresentationValue()
+		{
+			builder.TargetsForPresentation = "";
+			Assert.AreEqual(0, builder.Targets.Length);
+			builder.TargetsForPresentation = null;
+			Assert.AreEqual(0, builder.Targets.Length);
+		}
+
 		private string IntegrationProperties(string workingDirectory, string artifactDirectory)
 		{
 			// NOTE: Property names are sorted alphabetically when passed as process arguments
 			// Tests that look for the correct arguments will fail if the following properties
 			// are not sorted alphabetically.
             return string.Format(@"-D:CCNetArtifactDirectory={1} -D:CCNetBuildCondition=IfModificationExists -D:CCNetBuildDate={2} -D:CCNetBuildId={5} -D:CCNetBuildTime={3} -D:CCNetFailureTasks= -D:CCNetFailureUsers= -D:CCNetIntegrationStatus=Success -D:CCNetLabel=1.0 -D:CCNetLastIntegrationStatus=Success -D:CCNetListenerFile={4} -D:CCNetModifyingUsers= -D:CCNetNumericLabel=0 -D:CCNetProject=test -D:CCNetRequestSource=foo -D:CCNetWorkingDirectory={0}", StringUtil.AutoDoubleQuoteString(workingDirectory), StringUtil.AutoDoubleQuoteString(artifactDirectory), testDateString, testTimeString, StringUtil.AutoDoubleQuoteString(Path.GetTempPath() + "test_ListenFile.xml"), IntegrationResultMother.DefaultBuildId);
->>>>>>> bf2f66e1
         }
-    }
+	}
 }