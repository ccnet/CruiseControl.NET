--- conflicted
+++ resolved
@@ -200,26 +200,16 @@
 
             result.Modifications = new Modification[] { mods };
 
-<<<<<<< HEAD
-			Assert.AreEqual(18, result.IntegrationProperties.Count);
-			Assert.AreEqual("project", result.IntegrationProperties[IntegrationPropertyNames.CCNetProject]);
-			Assert.AreEqual("http://localhost/ccnet2", result.IntegrationProperties[IntegrationPropertyNames.CCNetProjectUrl]);
-=======
             Assert.AreEqual(18, result.IntegrationProperties.Count);
             Assert.AreEqual("project", result.IntegrationProperties[IntegrationPropertyNames.CCNetProject]);
             Assert.AreEqual("http://localhost/ccnet2", result.IntegrationProperties[IntegrationPropertyNames.CCNetProjectUrl]);
->>>>>>> bf2f66e1
             Assert.AreEqual("label23", result.IntegrationProperties[IntegrationPropertyNames.CCNetLabel]);
             Assert.AreEqual(23, result.IntegrationProperties[IntegrationPropertyNames.CCNetNumericLabel]);
             Assert.AreEqual(artifactDir, result.IntegrationProperties[IntegrationPropertyNames.CCNetArtifactDirectory]);
             Assert.AreEqual(workingDir, result.IntegrationProperties[IntegrationPropertyNames.CCNetWorkingDirectory]);
             // We purposefully use culture-independent string formats
             Assert.AreEqual("2005-06-06", result.IntegrationProperties[IntegrationPropertyNames.CCNetBuildDate]);
-<<<<<<< HEAD
-            Assert.IsTrue(IsGuid(result.IntegrationProperties[IntegrationPropertyNames.CCNetBuildGuid].ToString()));
-=======
             Assert.AreEqual(IntegrationResultMother.DefaultBuildId, result.IntegrationProperties[IntegrationPropertyNames.CCNetBuildId]);
->>>>>>> bf2f66e1
             Assert.AreEqual("08:45:00", result.IntegrationProperties[IntegrationPropertyNames.CCNetBuildTime]);
             Assert.AreEqual(BuildCondition.IfModificationExists, result.IntegrationProperties[IntegrationPropertyNames.CCNetBuildCondition]);
             Assert.AreEqual(IntegrationStatus.Unknown, result.IntegrationProperties[IntegrationPropertyNames.CCNetIntegrationStatus]);
@@ -239,78 +229,6 @@
             Assert.IsNotNull(Modifiers);
             Assert.AreEqual(1, Modifiers.Count);
             Assert.AreEqual("John", Modifiers[0]);
-<<<<<<< HEAD
-		}
-
-        private bool IsGuid(string guidString)
-        {
-            try
-            {
-                Guid guid = new Guid(guidString);
-                return true;
-            }
-            catch
-            {
-                return false;
-            }
-        }
-
-
-		[Test]
-		public void VerifyIntegrationArtifactDir()
-		{
-			string artifactDir = Path.GetFullPath(Path.Combine(".", "artifacts"));
-
-			result = new IntegrationResult();
-			result.ArtifactDirectory = artifactDir;
-			result.Label = "1.2.3.4";
-			Assert.AreEqual(Path.Combine(artifactDir, "1.2.3.4"), result.IntegrationArtifactDirectory);
-		}
-
-		[Test]
-		public void NumericLabel()	
-		{
-			result = new IntegrationResult();
-			result.Label = "23";
-			Assert.AreEqual(23, result.NumericLabel);
-		}
-
-		[Test]
-		public void NumericLabelWithPrefix()
-		{
-			result = new IntegrationResult();
-			result.Label = "Prefix23";
-			Assert.AreEqual(23, result.NumericLabel);
-		}
-
-		[Test]
-		public void NumericLabelWithNumericPrefix()
-		{
-			result = new IntegrationResult();
-			result.Label = "R3SX23";
-			Assert.AreEqual(23, result.NumericLabel);
-		}
-
-		[Test]
-		public void NumericLabelTextOnly()
-		{
-			result = new IntegrationResult();
-			result.Label = "foo";
-			// Make sure we don't throw an exception
-			Assert.AreEqual(0, result.NumericLabel);
-		}
-
-		[Test]
-		public void CanGetPreviousState()
-		{
-			string workingDir = Path.GetFullPath(Path.Combine(".", "workingdir"));
-			string artifactDir = Path.GetFullPath(Path.Combine(".", "artifacts"));
-
-			IntegrationSummary expectedSummary = new IntegrationSummary(IntegrationStatus.Exception, "foo", "foo", DateTime.MinValue);
-			result = new IntegrationResult("project", workingDir, artifactDir, IntegrationRequest.NullRequest, expectedSummary);
-			Assert.AreEqual(new IntegrationSummary(IntegrationStatus.Exception, "foo", "foo", DateTime.MinValue), result.LastIntegration);
-		}
-=======
         }
 
 
@@ -368,7 +286,6 @@
             result = new IntegrationResult("project", workingDir, artifactDir, IntegrationRequest.NullRequest, expectedSummary);
             Assert.AreEqual(new IntegrationSummary(IntegrationStatus.Exception, "foo", "foo", DateTime.MinValue), result.LastIntegration);
         }
->>>>>>> bf2f66e1
 
         [Test]
         public void ShouldReturnPreviousLabelAsLastSuccessfulIntegrationLabelIfFailed()
