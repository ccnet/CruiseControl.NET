--- conflicted
+++ resolved
@@ -9,7 +9,6 @@
 
 namespace ThoughtWorks.CruiseControl.Core.Sourcecontrol
 {
-<<<<<<< HEAD
     [ReflectorType("svn")]
     public class Svn : ProcessSourceControl
     {
@@ -64,54 +63,6 @@
         public bool CleanCopy = false;
 		
         private readonly IFileSystem fileSystem;
-=======
-	[ReflectorType("svn")]
-	public class Svn : ProcessSourceControl
-	{
-		public const string DefaultExecutable = "svn.exe";
-		public static readonly string UtcXmlDateFormat = "yyyy-MM-ddTHH:mm:ssZ";
-
-		public Svn(ProcessExecutor executor, IHistoryParser parser, IFileSystem fileSystem) : base(parser, executor)
-		{
-			this.fileSystem = fileSystem;
-		}
-
-		public Svn() : this(new ProcessExecutor(), new SvnHistoryParser(), new SystemIoFileSystem())
-		{
-		}
-
-		[ReflectorProperty("webUrlBuilder", InstanceTypeKey="type", Required = false)]
-		public IModificationUrlBuilder UrlBuilder;
-
-		[ReflectorProperty("executable", Required = false)]
-		public string Executable = DefaultExecutable;
-
-		[ReflectorProperty("trunkUrl", Required = false)]
-		public string TrunkUrl;
-
-		[ReflectorProperty("workingDirectory", Required = false)]
-		public string WorkingDirectory;
-
-		[ReflectorProperty("tagOnSuccess", Required = false)]
-		public bool TagOnSuccess = false;
-
-		[ReflectorProperty("tagBaseUrl", Required = false)]
-		public string TagBaseUrl;
-
-		[ReflectorProperty("username", Required = false)]
-		public string Username;
-
-		[ReflectorProperty("password", Required = false)]
-		public string Password;
-
-		[ReflectorProperty("autoGetSource", Required = false)]
-		public bool AutoGetSource = true;
-
-		[ReflectorProperty("checkExternals", Required = false)]
-		public bool CheckExternals = false;
-
-		private readonly IFileSystem fileSystem;
->>>>>>> 03f341f4
 
 		/// <summary>
 		/// Modifications discovered by this instance of the source control interface.
@@ -119,7 +70,6 @@
 		/// </summary>
 		internal Modification[] mods = new Modification[0];
 
-<<<<<<< HEAD
         public string FormatCommandDate(DateTime date)
         {
             return date.ToUniversalTime().ToString(UtcXmlDateFormat, CultureInfo.InvariantCulture);
@@ -130,75 +80,6 @@
             List<Modification> modifications = new List<Modification>();
             List<string> directories = new List<string>();
             directories.Add(TrunkUrl);
-
-            if (CheckExternals)
-            {
-            	List<string> externals = ParseExternalsDirectories(Execute(PropGetProcessInfo(to)));
-            	foreach(string external in externals)
-            	{
-					if (!directories.Contains(external))
-						directories.Add(external);
-            	}
-            }
-
-            foreach (string directory in directories)
-            {
-                Log.Debug(directory);
-                ProcessResult result = Execute(NewHistoryProcessInfo(from, to, directory));
-                mods = ParseModifications(result, from.StartTime, to.StartTime);
-                if (mods != null)
-                {
-                    modifications.AddRange(mods);
-                }
-            }
-
-            mods = modifications.ToArray();
-
-            if (UrlBuilder != null)
-            {
-                UrlBuilder.SetupModification(mods);
-            }
-			FillIssueUrl(mods);
-
-            return mods;
-
-        }
-
-        public override void LabelSourceControl(IIntegrationResult result)
-        {
-            if (TagOnSuccess && result.Succeeded)
-            {
-                Execute(NewLabelProcessInfo(result));
-            }
-        }
-
-        private ProcessInfo PropGetProcessInfo(IIntegrationResult result)
-        {
-            ProcessArgumentBuilder buffer = new ProcessArgumentBuilder();
-            buffer.AddArgument("propget");
-            if(CheckExternalsRecursive)
-			{
-				buffer.AddArgument("-R");
-			}
-            AppendCommonSwitches(buffer);
-            buffer.AddArgument("svn:externals");
-            buffer.AddArgument(TrunkUrl);
-            return NewProcessInfo(buffer.ToString(), result);
-        }
-
-        public override void GetSource(IIntegrationResult result)
-        {
-=======
-		public string FormatCommandDate(DateTime date)
-		{
-			return date.ToUniversalTime().ToString(UtcXmlDateFormat, CultureInfo.InvariantCulture);
-		}
-
-		public override Modification[] GetModifications(IIntegrationResult from, IIntegrationResult to)
-		{
-			List<Modification> modifications = new List<Modification>();
-			List<string> directories = new List<string>();
-			directories.Add(TrunkUrl);
 
 			if (CheckExternals)
 			{
@@ -209,19 +90,18 @@
 				}
 			}
 			
-			foreach (string directory in directories)
-			{
-				Log.Debug(directory);
-				ProcessResult result = Execute(NewHistoryProcessInfo(from, to, directory));
-				mods = ParseModifications(result, from.StartTime, to.StartTime);
-				if (mods != null)
-				{
-					modifications.AddRange(mods);
-				}
-			}
+            foreach (string directory in directories)
+            {
+                Log.Debug(directory);
+                ProcessResult result = Execute(NewHistoryProcessInfo(from, to, directory));
+                mods = ParseModifications(result, from.StartTime, to.StartTime);
+                if (mods != null)
+                {
+                    modifications.AddRange(mods);
+                }
+            }
 
 			mods = modifications.ToArray();
-
 			if (UrlBuilder != null)
 			{
 				UrlBuilder.SetupModification(mods);
@@ -232,16 +112,29 @@
 		}
 
 		public override void LabelSourceControl(IIntegrationResult result)
-		{
-			if (TagOnSuccess && result.Succeeded)
+        {
+            if (TagOnSuccess && result.Succeeded)
+            {
+                Execute(NewLabelProcessInfo(result));
+            }
+        }
+
+        private ProcessInfo PropGetProcessInfo(IIntegrationResult result)
+        {
+            ProcessArgumentBuilder buffer = new ProcessArgumentBuilder();
+            buffer.AddArgument("propget");
+            if(CheckExternalsRecursive)
 			{
-				Execute(NewLabelProcessInfo(result));
+				buffer.AddArgument("-R");
 			}
-		}
-
-		public override void GetSource(IIntegrationResult result)
-		{
->>>>>>> 03f341f4
+            AppendCommonSwitches(buffer);
+            buffer.AddArgument("svn:externals");
+            buffer.AddArgument(TrunkUrl);
+            return NewProcessInfo(buffer.ToString(), result);
+        }
+
+        public override void GetSource(IIntegrationResult result)
+        {
             result.BuildProgressInformation.SignalStartRunTask("Getting source from SVN");
 
             if (!AutoGetSource) return;
